--- conflicted
+++ resolved
@@ -6,11 +6,8 @@
 };
 
 use super::{context::TypingContext, Name};
-<<<<<<< HEAD
 use crate::{syntax::types::Ty, traits::typed::Typed};
 use std::fmt;
-=======
->>>>>>> a5560dc1
 
 #[derive(Debug, Clone, PartialEq)]
 pub struct Data;
