--- conflicted
+++ resolved
@@ -27,20 +27,12 @@
     pub continuation: Rc<Term<Cns>>,
 }
 
-<<<<<<< HEAD
 impl Typed for Op {
     fn get_type(&self) -> Ty {
         Ty::Int()
     }
 }
 
-impl std::fmt::Display for Op {
-    fn fmt(&self, f: &mut fmt::Formatter<'_>) -> fmt::Result {
-        write!(
-            f,
-            "{}({}, {}; {})",
-            self.op, self.fst, self.snd, self.continuation
-=======
 impl Print for Op {
     fn print<'a>(
         &'a self,
@@ -57,7 +49,6 @@
                 .append(alloc.space())
                 .append(self.continuation.print(cfg, alloc))
                 .parens(),
->>>>>>> a5560dc1
         )
     }
 }
