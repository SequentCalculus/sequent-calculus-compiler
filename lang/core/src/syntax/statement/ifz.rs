--- conflicted
+++ resolved
@@ -26,17 +26,12 @@
     pub elsec: Rc<Statement>,
 }
 
-<<<<<<< HEAD
 impl Typed for IfZ {
     fn get_type(&self) -> Ty {
         self.thenc.get_type()
     }
 }
 
-impl std::fmt::Display for IfZ {
-    fn fmt(&self, f: &mut fmt::Formatter<'_>) -> fmt::Result {
-        write!(f, "IfZ({}; {}, {})", self.ifc, self.thenc, self.elsec)
-=======
 impl Print for IfZ {
     fn print<'a>(
         &'a self,
@@ -54,7 +49,6 @@
                 .append(self.elsec.print(cfg, alloc))
                 .parens(),
         )
->>>>>>> a5560dc1
     }
 }
 
