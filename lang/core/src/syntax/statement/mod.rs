--- conflicted
+++ resolved
@@ -54,19 +54,11 @@
         alloc: &'a printer::Alloc<'a>,
     ) -> printer::Builder<'a> {
         match self {
-<<<<<<< HEAD
-            Statement::Cut(c) => c.fmt(f),
-            Statement::Op(op) => op.fmt(f),
-            Statement::IfZ(i) => i.fmt(f),
-            Statement::Fun(fun) => fun.fmt(f),
-            Statement::Done(_) => write!(f, "Done"),
-=======
             Statement::Cut(cut) => cut.print(cfg, alloc),
             Statement::Op(op) => op.print(cfg, alloc),
             Statement::IfZ(if_z) => if_z.print(cfg, alloc),
             Statement::Fun(fun) => fun.print(cfg, alloc),
             Statement::Done() => alloc.text(DONE),
->>>>>>> a5560dc1
         }
     }
 }
@@ -419,13 +411,8 @@
 
     #[test]
     fn display_cut() {
-<<<<<<< HEAD
-        let result = format!("{}", example_cut());
-        let expected = "<x | Int | 'a>".to_owned();
-=======
         let result = example_cut().print_to_string(None);
         let expected = "<x | 'a>".to_owned();
->>>>>>> a5560dc1
         assert_eq!(result, expected)
     }
 
@@ -438,13 +425,8 @@
 
     #[test]
     fn display_ifz() {
-<<<<<<< HEAD
-        let result = format!("{}", example_ifz());
-        let expected = "IfZ(x; <x | Int | 'a>, <x | Int | 'a>)".to_owned();
-=======
         let result = example_ifz().print_to_string(None);
         let expected = "IfZ(x; <x | 'a>, <x | 'a>)".to_owned();
->>>>>>> a5560dc1
         assert_eq!(result, expected)
     }
 
@@ -457,11 +439,7 @@
 
     #[test]
     fn display_done() {
-<<<<<<< HEAD
-        let result = format!("{}", Statement::Done(Ty::Int()));
-=======
         let result = Statement::Done().print_to_string(None);
->>>>>>> a5560dc1
         let expected = "Done".to_owned();
         assert_eq!(result, expected)
     }
