--- conflicted
+++ resolved
@@ -7,11 +7,7 @@
 
 use super::{Cns, Mu, Prd, PrdCns, Term};
 use crate::{
-<<<<<<< HEAD
     syntax::{statement::Cut, stringify_and_join, types::Ty, Clause, Covar, Statement, Var},
-=======
-    syntax::{statement::Cut, Clause, Covar, Statement, Var},
->>>>>>> a5560dc1
     traits::{
         focus::{Bind, Continuation, Focusing, FocusingState},
         free_vars::FreeV,
@@ -19,15 +15,10 @@
         typed::Typed,
     },
 };
-<<<<<<< HEAD
-use std::{collections::HashSet, fmt};
 
 // Cocase
 //
 //
-=======
-use std::{collections::HashSet, rc::Rc};
->>>>>>> a5560dc1
 
 #[derive(Debug, Clone, PartialEq, Eq)]
 pub struct XCase<T: PrdCns> {
@@ -36,19 +27,12 @@
     pub ty: Ty,
 }
 
-<<<<<<< HEAD
 impl<T: PrdCns> Typed for XCase<T> {
     fn get_type(&self) -> Ty {
         self.ty.clone()
     }
 }
 
-impl<T: PrdCns> std::fmt::Display for XCase<T> {
-    fn fmt(&self, f: &mut fmt::Formatter<'_>) -> fmt::Result {
-        let clauses_joined: String = stringify_and_join(&self.clauses);
-        let prefix = if self.prdcns.is_prd() {
-            "cocase"
-=======
 impl<T: PrdCns> Print for XCase<T> {
     fn print<'a>(
         &'a self,
@@ -63,7 +47,6 @@
                     .append(alloc.space())
                     .braces_anno(),
             )
->>>>>>> a5560dc1
         } else {
             alloc.keyword(CASE).append(alloc.space()).append(
                 alloc
