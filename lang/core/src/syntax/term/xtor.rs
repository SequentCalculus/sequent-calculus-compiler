--- conflicted
+++ resolved
@@ -2,14 +2,10 @@
 
 use super::{Cns, Mu, Prd, PrdCns, Term, XVar};
 use crate::{
-<<<<<<< HEAD
     syntax::{
         statement::Cut, stringify_and_join, substitution::Substitution, types::Ty, Covar, Name,
         Statement, Var,
     },
-=======
-    syntax::{statement::Cut, substitution::Substitution, Covar, Name, Statement, Var},
->>>>>>> a5560dc1
     traits::{
         focus::{bind_many, Bind, Continuation, Focusing, FocusingState},
         free_vars::FreeV,
@@ -55,17 +51,11 @@
     }
 }
 
-<<<<<<< HEAD
 impl<T: PrdCns> Typed for Xtor<T> {
     fn get_type(&self) -> Ty {
         self.ty.clone()
     }
 }
-impl<T: PrdCns> std::fmt::Display for Xtor<T> {
-    fn fmt(&self, f: &mut fmt::Formatter<'_>) -> fmt::Result {
-        let args_joined: String = stringify_and_join(&self.args);
-        write!(f, "{}({})", self.id, args_joined)
-=======
 impl<T: PrdCns> Print for Xtor<T> {
     fn print<'a>(
         &'a self,
@@ -75,7 +65,6 @@
         alloc
             .text(&self.id)
             .append(self.args.print(cfg, alloc).parens())
->>>>>>> a5560dc1
     }
 }
 
