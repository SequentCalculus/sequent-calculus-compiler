--- conflicted
+++ resolved
@@ -4,6 +4,7 @@
 use core::syntax::context::context_covars;
 use core::syntax::term::Cns;
 use core::traits::free_vars::fresh_covar;
+use fun::syntax::types::OptTyped;
 
 pub fn compile_subst(
     subst: fun::syntax::substitution::Substitution,
@@ -12,24 +13,17 @@
     subst
         .into_iter()
         .map(|bnd| match bnd {
-            fun::syntax::substitution::SubstitutionBinding::TermBinding {
-                term: t,
-                ty: Some(ty),
-            } => {
-                let ty = compile_ty(ty);
+            fun::syntax::substitution::SubstitutionBinding::TermBinding(t) => {
+                let ty = compile_ty(t.get_type().unwrap());
                 core::syntax::substitution::SubstitutionBinding::ProducerBinding(
                     t.compile_opt(st, ty.clone()),
                 )
             }
-<<<<<<< HEAD
             fun::syntax::substitution::SubstitutionBinding::CovarBinding {
                 covar: cv,
                 ty: Some(ty),
             } => {
                 let ty = compile_ty(ty);
-=======
-            fun::syntax::substitution::SubstitutionBinding::CovarBinding { covar: cv, ty: _ } => {
->>>>>>> 86a34c2e
                 core::syntax::substitution::SubstitutionBinding::ConsumerBinding(
                     core::syntax::term::XVar {
                         prdcns: Cns,
