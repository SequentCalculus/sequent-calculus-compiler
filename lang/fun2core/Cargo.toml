[package]
name = "fun2core"
version = "0.0.1"
edition = "2021"

<<<<<<< HEAD

=======
>>>>>>> 1ccbc9cb
[dependencies]
fun = { path = "../fun" }
core_lang = { path = "../core_lang" }
codespan = { workspace = true }

[dev-dependencies]
fun = { path = "../fun", features = ["test-common"] }<|MERGE_RESOLUTION|>--- conflicted
+++ resolved
@@ -3,10 +3,6 @@
 version = "0.0.1"
 edition = "2021"
 
-<<<<<<< HEAD
-
-=======
->>>>>>> 1ccbc9cb
 [dependencies]
 fun = { path = "../fun" }
 core_lang = { path = "../core_lang" }
