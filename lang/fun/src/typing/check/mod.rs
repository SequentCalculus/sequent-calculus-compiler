--- conflicted
+++ resolved
@@ -38,19 +38,6 @@
 //
 //
 
-fn check_annot(ty: &Ty, annot: &Option<Ty>, span: &SourceSpan) -> Result<(), Error> {
-    match annot {
-        None => Ok(()),
-        Some(annot_ty) => {
-            if ty == annot_ty {
-                Ok(())
-            } else {
-                Err(Error::TypingContextMismatch { span: *span })
-            }
-        }
-    }
-}
-
 pub fn check_module(module: Module) -> Result<Module, Error> {
     let symbol_table = build_symbol_table(&module)?;
     check_module_with_table(module, &symbol_table)
@@ -97,16 +84,9 @@
     let mut new_subst = vec![];
     for c in args.into_iter().zip(types.iter()) {
         match c {
-            (
-                SubstitutionBinding::TermBinding { term, ty: subst_ty },
-                ContextBinding::TypedVar { ty, .. },
-            ) => {
-                check_annot(&ty, &subst_ty, span)?;
+            (SubstitutionBinding::TermBinding(term), ContextBinding::TypedVar { ty, .. }) => {
                 let term_checked = term.check(symbol_table, context, ty)?;
-                new_subst.push(SubstitutionBinding::TermBinding {
-                    term: term_checked,
-                    ty: Some(ty.clone()),
-                });
+                new_subst.push(SubstitutionBinding::TermBinding(term_checked));
             }
             (
                 SubstitutionBinding::CovarBinding {
@@ -115,14 +95,6 @@
                 },
                 ContextBinding::TypedCovar { ty, .. },
             ) => {
-<<<<<<< HEAD
-                check_annot(&ty, &subst_ty, span)?;
-                let found_ty = lookup_covar(span, context, &cov)?;
-                check_equality(span, &ty, &found_ty)?;
-                new_subst.push(SubstitutionBinding::CovarBinding {
-                    covar: cov,
-                    ty: Some(ty.clone()),
-=======
                 let found_ty = lookup_covar(span, context, &cov)?;
                 if Some(&found_ty) == subst_ty.as_ref() || subst_ty.is_none() {
                     Ok(())
@@ -138,7 +110,6 @@
                 new_subst.push(SubstitutionBinding::CovarBinding {
                     covar: cov,
                     ty: Some(found_ty),
->>>>>>> 86a34c2e
                 });
             }
             (SubstitutionBinding::CovarBinding { .. }, ContextBinding::TypedVar { .. }) => {
@@ -165,7 +136,7 @@
 
 #[cfg(test)]
 mod check_test {
-    use super::{check_annot, check_args, check_equality, check_module, check_type};
+    use super::{check_args, check_equality, check_module, check_type};
     use crate::{
         parser::util::ToMiette,
         syntax::{
@@ -239,24 +210,22 @@
                         span: Span::default(),
                         id: "Cons".to_owned(),
                         args: vec![
-                            SubstitutionBinding::TermBinding {
-                                term: Lit {
+                            SubstitutionBinding::TermBinding(
+                                Lit {
                                     span: Span::default(),
                                     val: 1,
                                 }
                                 .into(),
-                                ty: None,
-                            },
-                            SubstitutionBinding::TermBinding {
-                                term: Constructor {
+                            ),
+                            SubstitutionBinding::TermBinding(
+                                Constructor {
                                     span: Span::default(),
                                     id: "Nil".to_owned(),
                                     args: vec![],
                                     ty: None,
                                 }
                                 .into(),
-                                ty: None,
-                            },
+                            ),
                         ],
                         ty: None,
                     }
@@ -322,24 +291,22 @@
                         span: Span::default(),
                         id: "Cons".to_owned(),
                         args: vec![
-                            SubstitutionBinding::TermBinding {
-                                term: Lit {
+                            SubstitutionBinding::TermBinding(
+                                Lit {
                                     span: Span::default(),
                                     val: 1,
                                 }
                                 .into(),
-                                ty: Some(Ty::mk_int()),
-                            },
-                            SubstitutionBinding::TermBinding {
-                                term: Constructor {
+                            ),
+                            SubstitutionBinding::TermBinding(
+                                Constructor {
                                     span: Span::default(),
                                     id: "Nil".to_owned(),
                                     args: vec![],
                                     ty: Some(Ty::mk_decl("ListInt")),
                                 }
                                 .into(),
-                                ty: Some(Ty::mk_decl("ListInt")),
-                            },
+                            ),
                         ],
                         ty: Some(Ty::mk_decl("ListInt")),
                     }
@@ -349,32 +316,6 @@
             ],
         };
         assert_eq!(result, expected)
-    }
-
-    #[test]
-    fn annot_check_none() {
-        let result = check_annot(&Ty::mk_int(), &None, &Span::default().to_miette());
-        assert!(result.is_ok())
-    }
-
-    #[test]
-    fn annot_check_some() {
-        let result = check_annot(
-            &Ty::mk_int(),
-            &Some(Ty::mk_int()),
-            &Span::default().to_miette(),
-        );
-        assert!(result.is_ok())
-    }
-
-    #[test]
-    fn annot_check_fail() {
-        let result = check_annot(
-            &Ty::mk_int(),
-            &Some(Ty::mk_decl("ListInt")),
-            &Span::default().to_miette(),
-        );
-        assert!(result.is_err())
     }
 
     #[test]
@@ -437,24 +378,22 @@
             &symbol_table,
             &vec![],
             vec![
-                SubstitutionBinding::TermBinding {
-                    term: Lit {
+                SubstitutionBinding::TermBinding(
+                    Lit {
                         span: Span::default(),
                         val: 1,
                     }
                     .into(),
-                    ty: None,
-                },
-                SubstitutionBinding::TermBinding {
-                    term: Constructor {
+                ),
+                SubstitutionBinding::TermBinding(
+                    Constructor {
                         span: Span::default(),
                         id: "Nil".to_owned(),
                         args: vec![],
                         ty: None,
                     }
                     .into(),
-                    ty: None,
-                },
+                ),
             ],
             &vec![
                 ContextBinding::TypedVar {
@@ -469,24 +408,22 @@
         )
         .unwrap();
         let expected = vec![
-            SubstitutionBinding::TermBinding {
-                term: Lit {
+            SubstitutionBinding::TermBinding(
+                Lit {
                     span: Span::default(),
                     val: 1,
                 }
                 .into(),
-                ty: Some(Ty::mk_int()),
-            },
-            SubstitutionBinding::TermBinding {
-                term: Constructor {
+            ),
+            SubstitutionBinding::TermBinding(
+                Constructor {
                     span: Span::default(),
                     id: "Nil".to_owned(),
                     args: vec![],
                     ty: Some(Ty::mk_decl("ListInt")),
                 }
                 .into(),
-                ty: Some(Ty::mk_decl("ListInt")),
-            },
+            ),
         ];
         assert_eq!(result, expected)
     }
@@ -534,11 +471,7 @@
             },
             SubstitutionBinding::CovarBinding {
                 covar: "d".to_owned(),
-<<<<<<< HEAD
-                ty: Some(Ty::mk_int()),
-=======
                 ty: Some(Ty::mk_decl("FunIntInt")),
->>>>>>> 86a34c2e
             },
         ];
         assert_eq!(result, expected)
@@ -549,14 +482,13 @@
             &Span::default().to_miette(),
             &SymbolTable::default(),
             &vec![],
-            vec![SubstitutionBinding::TermBinding {
-                term: Lit {
+            vec![SubstitutionBinding::TermBinding(
+                Lit {
                     span: Span::default(),
                     val: 1,
                 }
                 .into(),
-                ty: None,
-            }],
+            )],
             &vec![],
         );
         assert!(result.is_err())
