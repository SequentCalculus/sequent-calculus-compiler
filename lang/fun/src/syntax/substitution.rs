use printer::{tokens::TICK, DocAllocator, Print};

use super::{terms::Term, types::Ty, Covariable};
<<<<<<< HEAD
use std::collections::HashMap;

#[derive(Debug, PartialEq, Eq, Clone)]
pub enum SubstitutionBinding {
    TermBinding { term: Term, ty: Option<Ty> },
=======
use std::collections::HashSet;

#[derive(Debug, PartialEq, Eq, Clone)]
pub enum SubstitutionBinding {
    TermBinding(Term),
>>>>>>> 86a34c2e
    CovarBinding { covar: Covariable, ty: Option<Ty> },
}

pub type Substitution = Vec<SubstitutionBinding>;

impl Print for SubstitutionBinding {
    fn print<'a>(
        &'a self,
        cfg: &printer::PrintCfg,
        alloc: &'a printer::Alloc<'a>,
    ) -> printer::Builder<'a> {
        match self {
<<<<<<< HEAD
            SubstitutionBinding::TermBinding { term, ty: _ } => term.print(cfg, alloc),
            SubstitutionBinding::CovarBinding { covar, ty: _ } => alloc.text(TICK).append(covar),
        }
    }
}

pub fn subst_covars(subst: &Substitution) -> HashMap<Covariable, Ty> {
    let mut covar_map = HashMap::new();
    for subst in subst.iter() {
        if let SubstitutionBinding::CovarBinding { covar, ty } = subst {
            covar_map.insert(covar.clone(), ty.clone().unwrap());
        }
    }
    covar_map
=======
            SubstitutionBinding::TermBinding(term) => term.print(cfg, alloc),
            SubstitutionBinding::CovarBinding { covar: cv, ty: _ } => alloc.text(TICK).append(cv),
        }
    }
}

pub fn subst_covars(subst: &Substitution) -> HashSet<Covariable> {
    subst
        .iter()
        .filter_map(|bnd| match bnd {
            SubstitutionBinding::CovarBinding { covar: cv, ty: _ } => Some(cv.clone()),
            _ => None,
        })
        .collect()
>>>>>>> 86a34c2e
}

impl<T: Into<Term>> From<T> for SubstitutionBinding {
    fn from(t: T) -> SubstitutionBinding {
        SubstitutionBinding::TermBinding {
            term: t.into(),
            ty: None,
        }
    }
}

#[cfg(test)]
mod substitution_tests {
    use printer::Print;

    use super::SubstitutionBinding;
    use crate::syntax::{terms::Var, types::Ty};

    #[test]
    fn display_term() {
        let result = SubstitutionBinding::TermBinding {
            ty: Some(Ty::mk_int()),
            term: Var::mk("x").into(),
        }
        .print_to_string(Default::default());
        let expected = "x";
        assert_eq!(result, expected)
    }

    #[test]
    fn display_cv() {
        let result = SubstitutionBinding::CovarBinding {
<<<<<<< HEAD
            ty: Some(Ty::mk_int()),
            covar: "a".to_owned(),
=======
            covar: "a".to_owned(),
            ty: None,
>>>>>>> 86a34c2e
        }
        .print_to_string(Default::default());
        let expected = "'a";
        assert_eq!(result, expected)
    }
}<|MERGE_RESOLUTION|>--- conflicted
+++ resolved
@@ -1,19 +1,11 @@
 use printer::{tokens::TICK, DocAllocator, Print};
 
 use super::{terms::Term, types::Ty, Covariable};
-<<<<<<< HEAD
 use std::collections::HashMap;
 
 #[derive(Debug, PartialEq, Eq, Clone)]
 pub enum SubstitutionBinding {
-    TermBinding { term: Term, ty: Option<Ty> },
-=======
-use std::collections::HashSet;
-
-#[derive(Debug, PartialEq, Eq, Clone)]
-pub enum SubstitutionBinding {
     TermBinding(Term),
->>>>>>> 86a34c2e
     CovarBinding { covar: Covariable, ty: Option<Ty> },
 }
 
@@ -26,9 +18,8 @@
         alloc: &'a printer::Alloc<'a>,
     ) -> printer::Builder<'a> {
         match self {
-<<<<<<< HEAD
-            SubstitutionBinding::TermBinding { term, ty: _ } => term.print(cfg, alloc),
-            SubstitutionBinding::CovarBinding { covar, ty: _ } => alloc.text(TICK).append(covar),
+            SubstitutionBinding::TermBinding(term) => term.print(cfg, alloc),
+            SubstitutionBinding::CovarBinding { covar: cv, ty: _ } => alloc.text(TICK).append(cv),
         }
     }
 }
@@ -41,30 +32,11 @@
         }
     }
     covar_map
-=======
-            SubstitutionBinding::TermBinding(term) => term.print(cfg, alloc),
-            SubstitutionBinding::CovarBinding { covar: cv, ty: _ } => alloc.text(TICK).append(cv),
-        }
-    }
-}
-
-pub fn subst_covars(subst: &Substitution) -> HashSet<Covariable> {
-    subst
-        .iter()
-        .filter_map(|bnd| match bnd {
-            SubstitutionBinding::CovarBinding { covar: cv, ty: _ } => Some(cv.clone()),
-            _ => None,
-        })
-        .collect()
->>>>>>> 86a34c2e
 }
 
 impl<T: Into<Term>> From<T> for SubstitutionBinding {
     fn from(t: T) -> SubstitutionBinding {
-        SubstitutionBinding::TermBinding {
-            term: t.into(),
-            ty: None,
-        }
+        SubstitutionBinding::TermBinding(t.into())
     }
 }
 
@@ -77,11 +49,8 @@
 
     #[test]
     fn display_term() {
-        let result = SubstitutionBinding::TermBinding {
-            ty: Some(Ty::mk_int()),
-            term: Var::mk("x").into(),
-        }
-        .print_to_string(Default::default());
+        let result = SubstitutionBinding::TermBinding(Var::mk("x").into())
+            .print_to_string(Default::default());
         let expected = "x";
         assert_eq!(result, expected)
     }
@@ -89,13 +58,8 @@
     #[test]
     fn display_cv() {
         let result = SubstitutionBinding::CovarBinding {
-<<<<<<< HEAD
             ty: Some(Ty::mk_int()),
             covar: "a".to_owned(),
-=======
-            covar: "a".to_owned(),
-            ty: None,
->>>>>>> 86a34c2e
         }
         .print_to_string(Default::default());
         let expected = "'a";
