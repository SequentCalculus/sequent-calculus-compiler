--- conflicted
+++ resolved
@@ -70,1041 +70,6 @@
     }
 }
 
-<<<<<<< HEAD
-// Op
-//
-//
-
-#[derive(Derivative, Debug, Clone)]
-#[derivative(PartialEq, Eq)]
-pub struct Op {
-    #[derivative(PartialEq = "ignore")]
-    pub span: Span,
-    pub fst: Rc<Term>,
-    pub op: BinOp,
-    pub snd: Rc<Term>,
-}
-
-impl Print for Op {
-    fn print<'a>(
-        &'a self,
-        cfg: &printer::PrintCfg,
-        alloc: &'a printer::Alloc<'a>,
-    ) -> printer::Builder<'a> {
-        self.fst
-            .print(cfg, alloc)
-            .append(alloc.space())
-            .append(self.op.print(cfg, alloc))
-            .append(alloc.space())
-            .append(self.snd.print(cfg, alloc))
-    }
-}
-
-impl From<Op> for Term {
-    fn from(value: Op) -> Self {
-        Term::Op(value)
-    }
-}
-
-#[cfg(test)]
-mod op_tests {
-    use std::rc::Rc;
-
-    use codespan::Span;
-    use printer::Print;
-
-    use crate::parser::fun;
-
-    use super::{BinOp, Lit, Op, Paren, Term};
-
-    fn example_prod() -> Op {
-        Op {
-            span: Span::default(),
-            fst: Rc::new(Term::Lit(Lit::mk(2))),
-            op: BinOp::Prod,
-            snd: Rc::new(Term::Lit(Lit::mk(4))),
-        }
-    }
-
-    #[test]
-    fn display_prod() {
-        assert_eq!(example_prod().print_to_string(Default::default()), "2 * 4")
-    }
-
-    #[test]
-    fn parse_prod() {
-        let parser = fun::TermParser::new();
-        assert_eq!(parser.parse("2 * 4"), Ok(example_prod().into()));
-    }
-
-    fn example_sum() -> Op {
-        Op {
-            span: Span::default(),
-            fst: Rc::new(Term::Lit(Lit::mk(2))),
-            op: BinOp::Sum,
-            snd: Rc::new(Term::Lit(Lit::mk(4))),
-        }
-    }
-
-    #[test]
-    fn display_sum() {
-        assert_eq!(example_sum().print_to_string(Default::default()), "2 + 4")
-    }
-
-    #[test]
-    fn parse_sum() {
-        let parser = fun::TermParser::new();
-        assert_eq!(parser.parse("2 + 4"), Ok(example_sum().into()));
-    }
-
-    fn example_sub() -> Op {
-        Op {
-            span: Span::default(),
-            fst: Rc::new(Term::Lit(Lit::mk(2))),
-            op: BinOp::Sub,
-            snd: Rc::new(Term::Lit(Lit::mk(4))),
-        }
-    }
-
-    #[test]
-    fn display_sub() {
-        assert_eq!(example_sub().print_to_string(Default::default()), "2 - 4")
-    }
-
-    #[test]
-    fn parse_sub() {
-        let parser = fun::TermParser::new();
-        assert_eq!(parser.parse("2 - 4"), Ok(example_sub().into()));
-    }
-
-    /// (2 * 3) * 4
-    fn example_parens() -> Op {
-        Op {
-            span: Span::default(),
-            fst: Rc::new(
-                Paren {
-                    span: Span::default(),
-                    inner: Rc::new(
-                        Op {
-                            span: Span::default(),
-                            fst: Rc::new(Term::Lit(Lit::mk(2))),
-                            op: BinOp::Prod,
-                            snd: Rc::new(Term::Lit(Lit::mk(3))),
-                        }
-                        .into(),
-                    ),
-                }
-                .into(),
-            ),
-            op: BinOp::Prod,
-            snd: Rc::new(Term::Lit(Lit::mk(4))),
-        }
-    }
-
-    #[test]
-    fn display_parens() {
-        assert_eq!(
-            example_parens().print_to_string(Default::default()),
-            "(2 * 3) * 4"
-        )
-    }
-
-    #[test]
-    fn parse_parens() {
-        let parser = fun::TermParser::new();
-        assert_eq!(parser.parse("(2 * 3) * 4"), Ok(example_parens().into()));
-    }
-}
-
-// IfZ
-//
-//
-
-#[derive(Derivative, Debug, Clone)]
-#[derivative(PartialEq, Eq)]
-pub struct IfZ {
-    #[derivative(PartialEq = "ignore")]
-    pub span: Span,
-    pub ifc: Rc<Term>,
-    pub thenc: Rc<Term>,
-    pub elsec: Rc<Term>,
-}
-
-impl Print for IfZ {
-    fn print<'a>(
-        &'a self,
-        cfg: &printer::PrintCfg,
-        alloc: &'a printer::Alloc<'a>,
-    ) -> printer::Builder<'a> {
-        alloc.keyword(IFZ).append(
-            self.ifc
-                .print(cfg, alloc)
-                .append(COMMA)
-                .append(alloc.space())
-                .append(self.thenc.print(cfg, alloc))
-                .append(COMMA)
-                .append(alloc.space())
-                .append(self.elsec.print(cfg, alloc))
-                .parens(),
-        )
-    }
-}
-
-impl From<IfZ> for Term {
-    fn from(value: IfZ) -> Self {
-        Term::IfZ(value)
-    }
-}
-
-#[cfg(test)]
-mod ifz_tests {
-    use codespan::Span;
-    use printer::Print;
-
-    use crate::parser::fun;
-    use std::rc::Rc;
-
-    use super::{IfZ, Lit, Term};
-
-    fn example() -> IfZ {
-        IfZ {
-            span: Span::default(),
-            ifc: Rc::new(Term::Lit(Lit::mk(0))),
-            thenc: Rc::new(Term::Lit(Lit::mk(2))),
-            elsec: Rc::new(Term::Lit(Lit::mk(4))),
-        }
-    }
-
-    #[test]
-    fn display() {
-        assert_eq!(
-            example().print_to_string(Default::default()),
-            "ifz(0, 2, 4)"
-        )
-    }
-
-    #[test]
-    fn parse() {
-        let parser = fun::TermParser::new();
-        assert_eq!(parser.parse("ifz(0, 2, 4)"), Ok(example().into()));
-    }
-}
-
-// Let
-//
-//
-
-#[derive(Derivative, Debug, Clone)]
-#[derivative(PartialEq, Eq)]
-pub struct Let {
-    #[derivative(PartialEq = "ignore")]
-    pub span: Span,
-    pub variable: Variable,
-    pub var_ty: Ty,
-    pub bound_term: Rc<Term>,
-    pub in_term: Rc<Term>,
-}
-
-impl Print for Let {
-    fn print<'a>(
-        &'a self,
-        cfg: &printer::PrintCfg,
-        alloc: &'a printer::Alloc<'a>,
-    ) -> printer::Builder<'a> {
-        alloc
-            .keyword(LET)
-            .append(alloc.space())
-            .append(self.variable.clone())
-            .append(alloc.space())
-            .append(COLON)
-            .append(alloc.space())
-            .append(self.var_ty.print(cfg, alloc))
-            .append(alloc.space())
-            .append(EQ)
-            .append(alloc.space())
-            .append(self.bound_term.print(cfg, alloc))
-            .append(alloc.space())
-            .append(alloc.keyword(IN))
-            .append(alloc.space())
-            .append(self.in_term.print(cfg, alloc))
-    }
-}
-
-impl From<Let> for Term {
-    fn from(value: Let) -> Self {
-        Term::Let(value)
-    }
-}
-
-#[cfg(test)]
-mod let_tests {
-    use codespan::Span;
-    use printer::Print;
-
-    use super::{Let, Lit, Term, Ty};
-    use crate::parser::fun;
-    use std::rc::Rc;
-
-    fn example() -> Let {
-        Let {
-            span: Span::default(),
-            variable: "x".to_string(),
-            var_ty: Ty::mk_int(),
-            bound_term: Rc::new(Term::Lit(Lit::mk(2))),
-            in_term: Rc::new(Term::Lit(Lit::mk(4))),
-        }
-    }
-
-    #[test]
-    fn display() {
-        assert_eq!(
-            example().print_to_string(Default::default()),
-            "let x : Int = 2 in 4"
-        )
-    }
-
-    #[test]
-    fn parse() {
-        let parser = fun::TermParser::new();
-        assert_eq!(parser.parse("let x : Int = 2 in 4"), Ok(example().into()));
-    }
-}
-
-// Fun
-//
-//
-
-#[derive(Derivative, Debug, Clone)]
-#[derivative(PartialEq, Eq)]
-pub struct Fun {
-    #[derivative(PartialEq = "ignore")]
-    pub span: Span,
-    pub name: Name,
-    pub args: Substitution,
-}
-
-impl Print for Fun {
-    fn print<'a>(
-        &'a self,
-        cfg: &printer::PrintCfg,
-        alloc: &'a printer::Alloc<'a>,
-    ) -> printer::Builder<'a> {
-        alloc
-            .text(self.name.clone())
-            .append(self.args.print(cfg, alloc).parens())
-    }
-}
-
-impl From<Fun> for Term {
-    fn from(value: Fun) -> Self {
-        Term::Fun(value)
-    }
-}
-
-#[cfg(test)]
-mod fun_tests {
-    use codespan::Span;
-    use printer::Print;
-
-    use crate::{parser::fun, syntax::substitution::SubstitutionBinding};
-
-    use super::{Fun, Lit, Term};
-
-    fn example_simple() -> Fun {
-        Fun {
-            span: Span::default(),
-            name: "foo".to_string(),
-            args: vec![],
-        }
-    }
-
-    #[test]
-    fn display_simple() {
-        assert_eq!(
-            example_simple().print_to_string(Default::default()),
-            "foo()"
-        )
-    }
-
-    #[test]
-    fn parse_simple() {
-        let parser = fun::TermParser::new();
-        assert_eq!(parser.parse("foo()"), Ok(example_simple().into()));
-    }
-
-    fn example_extended() -> Fun {
-        Fun {
-            span: Span::default(),
-            name: "foo".to_string(),
-            args: vec![
-                Term::Lit(Lit::mk(2)).into(),
-                SubstitutionBinding::CovarBinding {
-                    ty: None,
-                    covar: "a".to_string(),
-                },
-            ],
-        }
-    }
-
-    #[test]
-    fn display_extended() {
-        assert_eq!(
-            example_extended().print_to_string(Default::default()),
-            "foo(2, 'a)"
-        )
-    }
-
-    #[test]
-    fn parse_extended() {
-        let parser = fun::TermParser::new();
-        assert_eq!(parser.parse("foo(2, 'a)"), Ok(example_extended().into()));
-    }
-}
-
-// Constructor
-//
-//
-
-#[derive(Derivative, Debug, Clone)]
-#[derivative(PartialEq, Eq)]
-pub struct Constructor {
-    #[derivative(PartialEq = "ignore")]
-    pub span: Span,
-    pub id: Name,
-    pub args: Substitution,
-}
-
-impl Print for Constructor {
-    fn print<'a>(
-        &'a self,
-        cfg: &printer::PrintCfg,
-        alloc: &'a printer::Alloc<'a>,
-    ) -> printer::Builder<'a> {
-        if self.args.is_empty() {
-            alloc.ctor(&self.id)
-        } else {
-            alloc
-                .ctor(&self.id)
-                .append(self.args.print(cfg, alloc).parens())
-        }
-    }
-}
-
-impl From<Constructor> for Term {
-    fn from(value: Constructor) -> Self {
-        Term::Constructor(value)
-    }
-}
-
-#[cfg(test)]
-mod constructor_tests {
-    use codespan::Span;
-    use printer::Print;
-
-    use super::{Constructor, Lit, Term};
-    use crate::parser::fun;
-
-    fn example_nil() -> Constructor {
-        Constructor {
-            span: Span::default(),
-            id: "Nil".to_owned(),
-            args: vec![],
-        }
-    }
-
-    fn example_tup() -> Constructor {
-        Constructor {
-            span: Span::default(),
-            id: "Tup".to_owned(),
-            args: vec![Term::Lit(Lit::mk(2)).into(), Term::Lit(Lit::mk(4)).into()],
-        }
-    }
-
-    #[test]
-    fn display_nil() {
-        assert_eq!(example_nil().print_to_string(Default::default()), "Nil")
-    }
-
-    #[test]
-    fn parse_nil() {
-        let parser = fun::TermParser::new();
-        assert_eq!(parser.parse("Nil"), Ok(example_nil().into()));
-    }
-
-    #[test]
-    fn display_tup() {
-        assert_eq!(
-            example_tup().print_to_string(Default::default()),
-            "Tup(2, 4)"
-        )
-    }
-
-    #[test]
-    fn parse_tup() {
-        let parser = fun::TermParser::new();
-        assert_eq!(parser.parse("Tup(2,4)"), Ok(example_tup().into()));
-    }
-}
-
-// Destructor
-//
-//
-
-#[derive(Derivative, Debug, Clone)]
-#[derivative(PartialEq, Eq)]
-pub struct Destructor {
-    #[derivative(PartialEq = "ignore")]
-    pub span: Span,
-    pub id: Name,
-    pub destructee: Rc<Term>,
-    pub args: Substitution,
-}
-
-impl Print for Destructor {
-    fn print<'a>(
-        &'a self,
-        cfg: &printer::PrintCfg,
-        alloc: &'a printer::Alloc<'a>,
-    ) -> printer::Builder<'a> {
-        if self.args.is_empty() {
-            self.destructee
-                .print(cfg, alloc)
-                .append(DOT)
-                .append(alloc.dtor(&self.id))
-        } else {
-            self.destructee
-                .print(cfg, alloc)
-                .append(DOT)
-                .append(alloc.dtor(&self.id))
-                .append(self.args.print(cfg, alloc).parens())
-        }
-    }
-}
-
-impl From<Destructor> for Term {
-    fn from(value: Destructor) -> Self {
-        Term::Destructor(value)
-    }
-}
-
-#[cfg(test)]
-mod destructor_tests {
-    use codespan::Span;
-    use printer::Print;
-
-    use super::Destructor;
-    use crate::{parser::fun, syntax::terms::Var};
-    use std::rc::Rc;
-
-    /// "x.hd"
-    fn example_1() -> Destructor {
-        Destructor {
-            span: Span::default(),
-            id: "Hd".to_owned(),
-            destructee: Rc::new(Var::mk("x").into()),
-            args: vec![],
-        }
-    }
-
-    /// "x.hd.hd"
-    fn example_2() -> Destructor {
-        Destructor {
-            span: Span::default(),
-            id: "Hd".to_owned(),
-            destructee: Rc::new(example_1().into()),
-            args: vec![],
-        }
-    }
-
-    #[test]
-    fn display_1() {
-        assert_eq!(example_1().print_to_string(Default::default()), "x.Hd")
-    }
-
-    #[test]
-    fn display_2() {
-        assert_eq!(example_2().print_to_string(Default::default()), "x.Hd.Hd")
-    }
-
-    #[test]
-    fn display_3() {
-        let dest = Destructor {
-            span: Span::default(),
-            id: "Fst".to_owned(),
-            destructee: Rc::new(Var::mk("x").into()),
-            args: vec![Var::mk("y").into(), Var::mk("z").into()],
-        };
-        let result = dest.print_to_string(Default::default());
-        let expected = "x.Fst(y, z)".to_owned();
-        assert_eq!(result, expected)
-    }
-
-    #[test]
-    fn parse_1() {
-        let parser = fun::TermParser::new();
-        assert_eq!(parser.parse("x.Hd"), Ok(example_1().into()));
-    }
-
-    #[test]
-    fn parse_2() {
-        let parser = fun::TermParser::new();
-        assert_eq!(parser.parse("x.Hd.Hd"), Ok(example_2().into()));
-    }
-}
-
-// Case
-//
-//
-
-#[derive(Derivative, Debug, Clone)]
-#[derivative(PartialEq, Eq)]
-pub struct Case {
-    #[derivative(PartialEq = "ignore")]
-    pub span: Span,
-    pub destructee: Rc<Term>,
-    pub cases: Vec<Clause<Name>>,
-}
-
-impl Print for Case {
-    fn print<'a>(
-        &'a self,
-        cfg: &printer::PrintCfg,
-        alloc: &'a printer::Alloc<'a>,
-    ) -> printer::Builder<'a> {
-        self.destructee
-            .print(cfg, alloc)
-            .append(DOT)
-            .append(alloc.keyword(CASE))
-            .append(alloc.space())
-            .append(self.cases.print(cfg, alloc).braces_anno())
-    }
-}
-
-impl From<Case> for Term {
-    fn from(value: Case) -> Self {
-        Term::Case(value)
-    }
-}
-
-#[cfg(test)]
-mod case_tests {
-    use codespan::Span;
-    use printer::Print;
-
-    use crate::{
-        parser::fun,
-        syntax::{context::ContextBinding, types::Ty},
-    };
-
-    use super::{Case, Clause, Lit, Term, Var};
-    use std::rc::Rc;
-
-    fn example_empty() -> Case {
-        Case {
-            span: Span::default(),
-            destructee: Rc::new(Var::mk("x").into()),
-            cases: vec![],
-        }
-    }
-
-    fn example_tup() -> Case {
-        Case {
-            span: Span::default(),
-            destructee: Rc::new(Var::mk("x").into()),
-            cases: vec![Clause {
-                span: Span::default(),
-                xtor: "Tup".to_owned(),
-                context: vec![
-                    ContextBinding::TypedVar {
-                        var: "x".to_string(),
-                        ty: Ty::mk_int(),
-                    },
-                    ContextBinding::TypedVar {
-                        var: "y".to_string(),
-                        ty: Ty::mk_int(),
-                    },
-                ],
-                rhs: Term::Lit(Lit::mk(2)),
-            }],
-        }
-    }
-
-    #[test]
-    fn display_empty() {
-        assert_eq!(
-            example_empty().print_to_string(Default::default()),
-            "x.case {}"
-        )
-    }
-
-    #[test]
-    fn parse_empty() {
-        let parser = fun::TermParser::new();
-        assert_eq!(parser.parse("x.case { }"), Ok(example_empty().into()));
-    }
-
-    #[test]
-    fn display_tup() {
-        assert_eq!(
-            example_tup().print_to_string(Default::default()),
-            "x.case {Tup(x : Int, y : Int) => 2}"
-        )
-    }
-
-    #[test]
-    fn parse_tup() {
-        let parser = fun::TermParser::new();
-        assert_eq!(
-            parser.parse("x.case { Tup(x : Int, y : Int) => 2 }"),
-            Ok(example_tup().into())
-        );
-    }
-}
-
-// Cocase
-//
-//
-
-#[derive(Derivative, Debug, Clone)]
-#[derivative(PartialEq, Eq)]
-pub struct Cocase {
-    #[derivative(PartialEq = "ignore")]
-    pub span: Span,
-    pub cocases: Vec<Clause<Name>>,
-}
-
-impl Print for Cocase {
-    fn print<'a>(
-        &'a self,
-        cfg: &printer::PrintCfg,
-        alloc: &'a printer::Alloc<'a>,
-    ) -> printer::Builder<'a> {
-        alloc
-            .keyword(COCASE)
-            .append(alloc.space())
-            .append(self.cocases.print(cfg, alloc).braces_anno())
-    }
-}
-
-impl From<Cocase> for Term {
-    fn from(value: Cocase) -> Self {
-        Term::Cocase(value)
-    }
-}
-
-#[cfg(test)]
-mod cocase_tests {
-    use codespan::Span;
-    use printer::Print;
-
-    use crate::parser::fun;
-
-    use super::{Clause, Cocase, Lit, Term};
-
-    fn example_empty() -> Cocase {
-        Cocase {
-            span: Span::default(),
-            cocases: vec![],
-        }
-    }
-
-    fn example_stream() -> Cocase {
-        Cocase {
-            span: Span::default(),
-            cocases: vec![
-                Clause {
-                    span: Span::default(),
-                    xtor: "Hd".to_owned(),
-                    context: vec![],
-                    rhs: Term::Lit(Lit::mk(2)),
-                },
-                Clause {
-                    span: Span::default(),
-                    xtor: "Tl".to_owned(),
-                    context: vec![],
-                    rhs: Term::Lit(Lit::mk(4)),
-                },
-            ],
-        }
-    }
-
-    #[test]
-    fn display_empty() {
-        assert_eq!(
-            example_empty().print_to_string(Default::default()),
-            "cocase {}"
-        )
-    }
-
-    #[test]
-    fn parse_empty() {
-        let parser = fun::TermParser::new();
-        assert_eq!(parser.parse("cocase { }"), Ok(example_empty().into()));
-    }
-
-    #[test]
-    fn display_stream() {
-        assert_eq!(
-            example_stream().print_to_string(Default::default()),
-            "cocase {Hd => 2, Tl => 4}"
-        )
-    }
-
-    #[test]
-    fn parse_stream() {
-        let parser = fun::TermParser::new();
-        assert_eq!(
-            parser.parse("cocase { Hd => 2, Tl => 4 }"),
-            Ok(example_stream().into())
-        );
-    }
-}
-
-// Goto
-//
-//
-
-#[derive(Derivative, Debug, Clone)]
-#[derivative(PartialEq, Eq)]
-pub struct Goto {
-    #[derivative(PartialEq = "ignore")]
-    pub span: Span,
-    pub term: Rc<Term>,
-    pub target: Covariable,
-}
-
-impl Print for Goto {
-    fn print<'a>(
-        &'a self,
-        cfg: &printer::PrintCfg,
-        alloc: &'a printer::Alloc<'a>,
-    ) -> printer::Builder<'a> {
-        alloc.keyword(GOTO).append(
-            self.term
-                .print(cfg, alloc)
-                .append(SEMI)
-                .append(
-                    alloc
-                        .space()
-                        .append(TICK)
-                        .append(self.target.print(cfg, alloc)),
-                )
-                .parens(),
-        )
-    }
-}
-
-impl From<Goto> for Term {
-    fn from(value: Goto) -> Self {
-        Term::Goto(value)
-    }
-}
-
-#[cfg(test)]
-mod goto_tests {
-    use codespan::Span;
-    use printer::Print;
-
-    use super::{Goto, Lit, Term};
-    use crate::parser::fun;
-    use std::rc::Rc;
-
-    fn example() -> Goto {
-        Goto {
-            span: Span::default(),
-            term: Rc::new(Term::Lit(Lit::mk(2))),
-            target: "x".to_string(),
-        }
-    }
-
-    #[test]
-    fn display() {
-        assert_eq!(example().print_to_string(Default::default()), "goto(2; 'x)")
-    }
-
-    #[test]
-    fn parse() {
-        let parser = fun::TermParser::new();
-        assert_eq!(parser.parse("goto(2;'x)"), Ok(example().into()));
-    }
-}
-
-// Label
-//
-//
-
-#[derive(Derivative, Debug, Clone)]
-#[derivative(PartialEq, Eq)]
-pub struct Label {
-    #[derivative(PartialEq = "ignore")]
-    pub span: Span,
-    pub label: Covariable,
-    pub term: Rc<Term>,
-    pub cont_ty: Option<Ty>,
-}
-
-impl Print for Label {
-    fn print<'a>(
-        &'a self,
-        cfg: &printer::PrintCfg,
-        alloc: &'a printer::Alloc<'a>,
-    ) -> printer::Builder<'a> {
-        alloc
-            .keyword(LABEL)
-            .append(alloc.space())
-            .append(TICK)
-            .append(self.label.clone())
-            .append(alloc.space())
-            .append(self.term.print(cfg, alloc).braces_anno())
-    }
-}
-impl From<Label> for Term {
-    fn from(value: Label) -> Self {
-        Term::Label(value)
-    }
-}
-
-#[cfg(test)]
-mod label_tests {
-    use codespan::Span;
-    use printer::Print;
-
-    use super::{Label, Lit, Term, Ty};
-    use crate::parser::fun;
-    use std::rc::Rc;
-
-    fn example() -> Label {
-        Label {
-            span: Span::default(),
-            label: "x".to_string(),
-            term: Rc::new(Term::Lit(Lit::mk(2))),
-            cont_ty: Some(Ty::mk_int()),
-        }
-    }
-
-    #[test]
-    fn parse() {
-        let parser = fun::TermParser::new();
-        let mut expected = example();
-        expected.cont_ty = None;
-        assert_eq!(parser.parse("label 'x { 2 }"), Ok(expected.into()));
-    }
-
-    #[test]
-    fn display() {
-        assert_eq!(
-            example().print_to_string(Default::default()),
-            "label 'x {2}"
-        )
-    }
-}
-
-// Paren
-//
-//
-
-#[derive(Derivative, Debug, Clone)]
-#[derivative(PartialEq, Eq)]
-pub struct Paren {
-    #[derivative(PartialEq = "ignore")]
-    pub span: Span,
-    pub inner: Rc<Term>,
-}
-
-impl Print for Paren {
-    fn print<'a>(
-        &'a self,
-        cfg: &printer::PrintCfg,
-        alloc: &'a printer::Alloc<'a>,
-    ) -> printer::Builder<'a> {
-        self.inner.print(cfg, alloc).parens()
-    }
-}
-
-impl From<Paren> for Term {
-    fn from(value: Paren) -> Self {
-        Term::Paren(value)
-    }
-}
-
-// Lit
-//
-
-#[derive(Derivative, Debug, Clone)]
-#[derivative(PartialEq, Eq)]
-pub struct Lit {
-    #[derivative(PartialEq = "ignore")]
-    pub span: Span,
-    pub val: i64,
-}
-
-impl Lit {
-    pub fn mk(val: i64) -> Self {
-        Lit {
-            span: Span::default(),
-            val,
-        }
-    }
-}
-
-impl Print for Lit {
-    fn print<'a>(
-        &'a self,
-        _cfg: &printer::PrintCfg,
-        alloc: &'a printer::Alloc<'a>,
-    ) -> printer::Builder<'a> {
-        alloc.text(format!("{}", self.val))
-    }
-}
-
-impl From<Lit> for Term {
-    fn from(value: Lit) -> Self {
-        Term::Lit(value)
-    }
-}
-
-// Var
-//
-/// Covariables (used in label, goto and toplevel calls) start with ' but this is not saved in the name string
-/// that is, in source code 'a is a valid covariable, but in the AST the name is saved as a
-
-#[derive(Derivative, Debug, Clone)]
-#[derivative(PartialEq, Eq)]
-pub struct Var {
-    #[derivative(PartialEq = "ignore")]
-    pub span: Span,
-    pub var: Variable,
-    pub ty: Option<Ty>,
-}
-
-impl Var {
-    pub fn mk(var: &str) -> Self {
-        Var {
-            span: Span::default(),
-            var: var.to_string(),
-            ty: None,
-        }
-    }
-}
-
-impl Print for Var {
-    fn print<'a>(
-        &'a self,
-        _cfg: &printer::PrintCfg,
-        alloc: &'a printer::Alloc<'a>,
-    ) -> printer::Builder<'a> {
-        alloc.text(self.var.clone())
-    }
-}
-
-impl From<Var> for Term {
-    fn from(value: Var) -> Self {
-        Term::Var(value)
-    }
-}
-
-=======
->>>>>>> a8689c29
 // Term
 //
 /// Covariables (used in label, goto and toplevel calls) start with ' but this is not saved in the name string
