--- conflicted
+++ resolved
@@ -1,10 +1,7 @@
 use crate::syntax::*;
 use crate::syntax::terms::*;
 use crate::syntax::declarations::*;
-<<<<<<< HEAD
 use crate::syntax::context::*;
-=======
->>>>>>> a8f3646c
 use crate::syntax::types::*;
 use std::rc::Rc;
 use std::str::FromStr;
@@ -26,10 +23,7 @@
     "+", "*", "-",
     // Names
     r"[a-z][a-zA-Z0-9_]*",
-<<<<<<< HEAD
-=======
     r"'[a-z][a-zA-Z0-9_]*",
->>>>>>> a8f3646c
     r"[A-Z][a-zA-Z0-9_]*",
     // Literals
     r"0|[1-9][0-9]*",
@@ -103,14 +97,8 @@
     <s: r"[a-z][a-zA-Z0-9_]*"> => s.to_string()
 }
 
-<<<<<<< HEAD
 Covar : String = {
-    "'" <v:Var> => v
-=======
-// only pub for now to have a test 
-pub Covar : String = {
     <s: r"'[a-z][a-zA-Z0-9_]*"> => s[1..s.len()].to_string()
->>>>>>> a8f3646c
 }
 
 Args: (Vec<Term>, Vec<String>) = {
@@ -172,7 +160,6 @@
     <fst: Term1> <op: BinOp> <snd: Term1> => Op { fst: Rc::new(fst), op, snd: Rc::new(snd) }
 }
 
-<<<<<<< HEAD
 // Contexts
 // 
 //
@@ -181,8 +168,6 @@
 Binding: ContextBinding = { <covar : ContextCovar> => covar, <var:ContextVar> => var }
 pub Context : TypingContext = { <bindings : Comma<Binding>> => bindings}
 
-=======
->>>>>>> a8f3646c
 // Types
 // 
 // 
