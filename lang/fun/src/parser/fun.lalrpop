use crate::syntax::*;
use crate::syntax::terms::*;
use crate::syntax::declarations::*;
use crate::syntax::context::*;
use crate::syntax::types::*;
use std::rc::Rc;
use std::str::FromStr;

#[LALR]
grammar;


// Tokens
match {
    // Symbols
    "(", ")", "{", "}", "[", "]", ";", ":=", "=>", ",", ":", ".",
    "->", "\\", "=", "@", 
    // Constructors
    "Nil", "Cons", "Tup",
    // Destructors
    "hd", "tl", "fst", "snd", "ap",
    // BinOps
    "+", "*", "-",
    // Names
    r"[a-z][a-zA-Z0-9_]*",
    r"'[a-z][a-zA-Z0-9_]*",
    r"[A-Z][a-zA-Z0-9_]*",
    // Literals
    r"0|[1-9][0-9]*",
    // Keywords
    "label", "goto",
    "ifz", "let", "in",
    "case", "of", "cocase",
    "def","Int",
    // Comments and whitespace
    r"\s*" => { }, // Skip whitespace
    r"//(([^ \n\r]| [^\|\n\r])[^\n\r]*)?[\n\r]*" => { }, // Skip `//` comments
}
// Helper rules

Comma<Rule>: Vec<Rule> =
    <rules: (<Rule> ",")*> <last: Rule?> => {
        let mut rules = rules;
        rules.extend(last);
        rules
    };

Parens<Rule>: Rule =
    "(" <rule: Rule> ")" => rule;

Braces<Rule>: Rule =
    "{" <rule: Rule> "}" => rule;

Brackets<Rule>: Rule =
    "[" <rule: Rule> "]" => rule;

ParenthesizedArgs<Rule>: Vec<Rule> = Parens<Comma<Rule>>;
OptParenthesizedArgs<Rule>: Vec<Rule> = <args: Parens<Comma<Rule>>?> => args.unwrap_or_default();

BracedArgs<Rule>: Vec<Rule> = Braces<Comma<Rule>>;
OptBracedArgs<Rule>: Vec<Rule> = <args: Braces<Comma<Rule>>?> => args.unwrap_or_default();

BracketedArgs<Rule>: Vec<Rule> = Brackets<Comma<Rule>>;
OptBracketedArgs<Rule>: Vec<Rule> = <args: Brackets<Comma<Rule>>?> => args.unwrap_or_default();

// Constructors and destructors
//
//

Ctor: Ctor = {
    "Nil" => Ctor::Nil,
    "Cons" => Ctor::Cons,
    "Tup" => Ctor::Tup,
}

Dtor: Dtor = {
    "hd" => Dtor::Hd,
    "tl" => Dtor::Tl,
    "fst" => Dtor::Fst,
    "snd" => Dtor::Snd,
    "ap" => Dtor::Ap,
}

BinOp: BinOp = {
    "+" => BinOp::Sum,
    "-" => BinOp::Sub,
    "*" => BinOp::Prod,
}

// Constituent parts of terms
//
//


Var: String = {
    // TODO: Think of regexp for vars :)
    <s: r"[a-z][a-zA-Z0-9_]*"> => s.to_string()
}

<<<<<<< HEAD
=======
// Covars start with ' but this is not saved in the name string
// that is, in source code 'a is a valid covariable, but in the AST the name is saved as a
>>>>>>> 8a6c9bbe
Covar : String = {
    <s: r"'[a-z][a-zA-Z0-9_]*"> => s[1..s.len()].to_string()
}

Args: (Vec<Term>, Vec<String>) = {
    <args: Comma<Term>> ";" <coargs: Comma<Covar>> => (args, coargs)
}
Call: Term = {
    <v: Var><args: Parens<Args>> =>  Fun { name: v, args: args.0, coargs: args.1 }.into(),
}

Label: Label = {
    "label" <label: Covar> "{" <term: Term> "}" => Label { label, term: Rc::new(term) }
}

Goto: Goto = {
    "goto" "(" <term: Term> ";" <target: Covar> ")" => Goto { term: Rc::new(term), target },
}

IfZ: IfZ = {
    "ifz" "(" <ifc: Term> "," <thenc: Term> "," <elsec: Term> ")" => IfZ { ifc: Rc::new(ifc), thenc: Rc::new(thenc), elsec: Rc::new(elsec) }
}

Let: Let = {
    "let" <variable: Var> "=" <t1: Term> "in" <t2: Term> => Let { variable, bound_term: Rc::new(t1), in_term: Rc::new(t2)},
}

ConstructorWithArgs: Constructor = {
    <id: Ctor> <args: ParenthesizedArgs<Term>> => Constructor { id, args }
}

ConstructorNoArgs: Constructor = {
    <id: Ctor> => Constructor { id, args: vec![] }
}

Destructor: Destructor = {
    <e: Term3> "." <d: Dtor> <args: OptParenthesizedArgs<Term>> => Destructor { id: d, destructee: Rc::new(e), args }
}

CtorClause: Clause<Ctor> = {
    <c: Ctor> <vars: OptParenthesizedArgs<Var>> "=>" <e: Term> => Clause { xtor: c, vars, rhs: e }
}

DtorClause: Clause<Dtor> = {
    <d: Dtor> <vars: OptParenthesizedArgs<Var>> "=>" <e: Term> => Clause { xtor: d, vars, rhs: e }
}

Case: Case = {
    "case" <e: Term> "of" "{" <cases: Comma<CtorClause>> "}" => Case { destructee: Rc::new(e), cases }
}

Cocase: Cocase = {
    "cocase" "{" <cocases: Comma<DtorClause>> "}" => Cocase { cocases }
}

Num: i64 = {
    <s: r"0|[1-9][0-9]*"> => i64::from_str(s).unwrap()
}

Op: Op = {
    <fst: Term1> <op: BinOp> <snd: Term1> => Op { fst: Rc::new(fst), op, snd: Rc::new(snd) }
}

// Contexts
// 
//
ContextVar : ContextBinding = { <var: Var> ":" <ty:Ty> => ContextBinding::TypedVar{var,ty} }
ContextCovar: ContextBinding = { <covar: Covar> ":" <ty:Ty> => ContextBinding::TypedCovar{covar,ty} }
Binding: ContextBinding = { <covar : ContextCovar> => covar, <var:ContextVar> => var }
pub Context : TypingContext = { <bindings : Comma<Binding>> => bindings}

// Types
// 
// 
Int : Ty = { "Int" => Ty::Int() }
TyDecl: Ty = { <s: r"[A-Z][a-zA-Z0-9_]*"> => Ty::Decl(s.to_string()) }
pub Ty : Ty = { 
    <i:Int> => i,
    <d:TyDecl> => d
}
// Terms
//
//

Term0: Term = {
  "(" <t: Term> ")" => Paren { inner: Rc::new(t) }.into(),
}

Term1: Term = {
    <n: Num> => Term::Lit(n),
    <v: Var> => Term::Var(v).into(),
    <l: Label> => l.into(),
    <g: Goto> => g.into(),
    <c: Case> => c.into(),
    <c: Cocase> => c.into(),
    <i: IfZ> => i.into(),
    <c: ConstructorNoArgs> => c.into(),
    Term0,
}

Term2: Term = {
    <o: Op> => o.into(),
    Term1
}

Term3: Term = {
    <d: Destructor> => d.into(),
    Term2,
}

Term6: Term = {
    <l: Let> => l.into(),
    Term3,
}
pub Term: Term = {
    <c: ConstructorWithArgs> => c.into(),
    <c: Call> => c.into(),
    Term6
}

// Toplevel Declarations and programs
//
//

Decl: Declaration = {
    "def" <v: Var> "(" <args: Comma<Var>> ";" <cont: Comma<Covar>> ")" ":=" <body: Term> ";" =>
    Definition { name: v,
                 args: args.iter().map(|v| (v.clone(),())).collect(),
                 cont: cont.iter().map(|v| (v.clone(),())).collect(),
                 body,
                 ret_ty: ()
               }.into()
}

pub Prog: Module = {
    <declarations: Decl*> => Module { declarations }
}<|MERGE_RESOLUTION|>--- conflicted
+++ resolved
@@ -97,11 +97,8 @@
     <s: r"[a-z][a-zA-Z0-9_]*"> => s.to_string()
 }
 
-<<<<<<< HEAD
-=======
 // Covars start with ' but this is not saved in the name string
 // that is, in source code 'a is a valid covariable, but in the AST the name is saved as a
->>>>>>> 8a6c9bbe
 Covar : String = {
     <s: r"'[a-z][a-zA-Z0-9_]*"> => s[1..s.len()].to_string()
 }
