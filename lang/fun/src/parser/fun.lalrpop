--- conflicted
+++ resolved
@@ -52,7 +52,7 @@
 Brackets<Rule>: Rule =
     "[" <rule: Rule> "]" => rule;
 
-ParenthesizedArgs<Rule>: Vec<Rule> = Parens<Comma<Rule>>;
+    ParenthesizedArgs<Rule>: Vec<Rule> = Parens<Comma<Rule>>;
 OptParenthesizedArgs<Rule>: Vec<Rule> = <args: Parens<Comma<Rule>>?> => args.unwrap_or_default();
 
 BracedArgs<Rule>: Vec<Rule> = Braces<Comma<Rule>>;
@@ -81,11 +81,7 @@
 }
 
 Var: Var = {
-<<<<<<< HEAD
-    <l: @L> <var: Variable> <r: @R> => Var { span: span(l,r), var , ty:None}
-=======
     <l: @L> <var: Variable> <r: @R> => Var { span: span(l,r), var,ty:None }
->>>>>>> a5560dc1
 }
 
 Covar : String = {
