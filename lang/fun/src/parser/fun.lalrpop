--- conflicted
+++ resolved
@@ -81,11 +81,7 @@
 }
 
 Var: Var = {
-<<<<<<< HEAD
     <l: @L> <var: Variable> <r: @R> => Var { span: span(l,r), var , ty:None}
-=======
-    <l: @L> <var: Variable> <r: @R> => Var { span: span(l,r), var,ty:None }
->>>>>>> dcfe4947
 }
 
 Covar : String = {
@@ -121,11 +117,7 @@
 
 Label: Label = {
     <l: @L> "label" <label: Covar> "{" <term: Term> "}" <r: @R> =>
-<<<<<<< HEAD
-      Label { span: span(l,r), label, term: Rc::new(term), cont_ty:None }
-=======
       Label { span: span(l,r), label, term: Rc::new(term), ty:None }
->>>>>>> dcfe4947
 }
 
 Goto: Goto = {
