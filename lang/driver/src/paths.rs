--- conflicted
+++ resolved
@@ -5,15 +5,13 @@
     path::{Path, PathBuf},
 };
 
-<<<<<<< HEAD
 /// Base path for examples
 pub const EXAMPLES_PATH: &str = "examples";
 
 /// Base path for expected results when running examples
 pub const EXPECTED_PATH: &str = "examples_expected";
 
-=======
->>>>>>> 821aa7e6
+
 /// Base path for all build artefacts
 pub const TARGET_PATH: &str = "target_grk";
 
