use super::code::Code;
use super::config::{
    field_offset, Immediate, Register, FIELDS_PER_BLOCK, FREE, HEAP, NEXT_ELEMENT_OFFSET,
    REFERENCE_COUNT_OFFSET, TEMP,
};
use super::Backend;

use axcut::syntax::{Chirality, ContextBinding, TypingContext};
use axcut2backend::{
    config::TemporaryNumber, fresh_labels::fresh_label, memory::Memory, utils::Utils,
};
use TemporaryNumber::{Fst, Snd};

fn skip_if_zero(condition: Register, mut to_skip: Vec<Code>, instructions: &mut Vec<Code>) {
    let fresh_label = format!("lab{}", fresh_label());
    instructions.push(Code::CMPI(condition, 0));
    instructions.push(Code::BEQ(fresh_label.clone()));
    instructions.append(&mut to_skip);
    instructions.push(Code::LAB(fresh_label));
}

fn if_zero_then_else(
    condition: Register,
    mut then_branch: Vec<Code>,
    mut else_branch: Vec<Code>,
    instructions: &mut Vec<Code>,
) {
    let fresh_label_then = format!("lab{}", fresh_label());
    let fresh_label_else = format!("lab{}", fresh_label());
    instructions.push(Code::CMPI(condition, 0));
    instructions.push(Code::BEQ(fresh_label_then.clone()));
    instructions.append(&mut else_branch);
    instructions.push(Code::B(fresh_label_else.clone()));
    instructions.push(Code::LAB(fresh_label_then));
    instructions.append(&mut then_branch);
    instructions.push(Code::LAB(fresh_label_else));
}

#[allow(clippy::vec_init_then_push)]
fn acquire_block(new_block: Register, additional_temp: Register, instructions: &mut Vec<Code>) {
    fn erase_fields(to_erase: Register, additional_temp: Register, instructions: &mut Vec<Code>) {
        // reversed order in iterator to adhere to Idris implementation
        for offset in (0..FIELDS_PER_BLOCK).rev() {
            instructions.push(Code::LDR(
                additional_temp,
                to_erase,
                field_offset(Fst, offset),
            ));
            Backend.erase_block(additional_temp, instructions);
        }
    }

    instructions.push(Code::MOVR(new_block, HEAP));
    instructions.push(Code::LDR(HEAP, HEAP, NEXT_ELEMENT_OFFSET));

    let mut then_branch_free = Vec::with_capacity(1);
    then_branch_free.push(Code::ADDI(FREE, HEAP, field_offset(Fst, FIELDS_PER_BLOCK)));

    let mut else_branch_free = Vec::with_capacity(64);
    else_branch_free.push(Code::MOVZ(TEMP, 0, 0));
    else_branch_free.push(Code::STR(TEMP, HEAP, NEXT_ELEMENT_OFFSET));
    erase_fields(HEAP, additional_temp, &mut else_branch_free);

    let mut then_branch = Vec::with_capacity(64);
    then_branch.push(Code::MOVR(HEAP, FREE));
    then_branch.push(Code::LDR(FREE, FREE, NEXT_ELEMENT_OFFSET));
    if_zero_then_else(FREE, then_branch_free, else_branch_free, &mut then_branch);

    let mut else_branch = Vec::with_capacity(2);
    else_branch.push(Code::MOVZ(TEMP, 0, 0));
    else_branch.push(Code::STR(TEMP, new_block, REFERENCE_COUNT_OFFSET));

    if_zero_then_else(HEAP, then_branch, else_branch, instructions);
}

fn release_block(to_release: Register, instructions: &mut Vec<Code>) {
    instructions.push(Code::STR(HEAP, to_release, NEXT_ELEMENT_OFFSET));
    instructions.push(Code::MOVR(HEAP, to_release));
}

fn store_zero(memory_block: Register, offset: usize, instructions: &mut Vec<Code>) {
    instructions.push(Code::MOVZ(TEMP, 0, 0));
    instructions.push(Code::STR(TEMP, memory_block, field_offset(Fst, offset)));
}

fn store_zeroes(free_fields: usize, memory_block: Register, instructions: &mut Vec<Code>) {
    // reversed order in iterator to adhere to Idris implementation
    for offset in (0..free_fields).rev() {
        store_zero(memory_block, offset, instructions);
    }
}

fn store_field(
    number: TemporaryNumber,
    context: &TypingContext,
    memory_block: Register,
    offset: usize,
) -> Code {
    Code::STR(
        Backend.fresh_temporary(number, context),
        memory_block,
        field_offset(number, offset),
    )
}

fn load_field(
    number: TemporaryNumber,
    context: &TypingContext,
    memory_block: Register,
    offset: usize,
) -> Code {
    Code::LDR(
        Backend.fresh_temporary(number, context),
        memory_block,
        field_offset(number, offset),
    )
}

fn store_value(
    to_store: &ContextBinding,
    remaining_context: &TypingContext,
    memory_block: Register,
    offset: usize,
    instructions: &mut Vec<Code>,
) {
    instructions.push(store_field(Snd, remaining_context, memory_block, offset));
    if to_store.chi == Chirality::Ext {
        store_zero(memory_block, offset, instructions);
    } else {
        instructions.push(store_field(Fst, remaining_context, memory_block, offset));
    }
}

#[derive(Debug, Clone, Copy)]
enum LoadMode {
    Release,
    Share,
}

fn load_binder(
    to_load: &ContextBinding,
    existing_context: &TypingContext,
    memory_block: Register,
    offset: usize,
    load_mode: LoadMode,
    instructions: &mut Vec<Code>,
) {
    instructions.push(load_field(Snd, existing_context, memory_block, offset));
    if to_load.chi != Chirality::Ext {
        instructions.push(load_field(Fst, existing_context, memory_block, offset));
        match load_mode {
            LoadMode::Release => {
                // skip label to adhere to Idris implementation
                fresh_label();
            }
            LoadMode::Share => {
                Backend.share_block(Backend.fresh_temporary(Fst, existing_context), instructions);
            }
        }
    }
}

fn store_values(
    mut to_store: TypingContext,
    remaining_context: &TypingContext,
    memory_block: Register,
    mut free_fields: usize,
    instructions: &mut Vec<Code>,
) {
    while let Some(binding) = to_store.bindings.pop() {
        let mut remaining_plus_rest = remaining_context.clone();
        remaining_plus_rest
            .bindings
            .append(&mut to_store.bindings.clone());

        store_value(
            &binding,
            &remaining_plus_rest,
            memory_block,
            free_fields - 1,
            instructions,
        );

        free_fields -= 1;
    }

    store_zeroes(free_fields, memory_block, instructions);
}

fn load_binders(
    mut to_load: TypingContext,
    existing_context: &TypingContext,
    memory_block: Register,
    mut free_fields: usize,
    load_mode: LoadMode,
    instructions: &mut Vec<Code>,
) {
    while let Some(binding) = to_load.bindings.pop() {
        let mut existing_plus_rest = existing_context.clone();
        existing_plus_rest
            .bindings
            .append(&mut to_load.bindings.clone());

        load_binder(
            &binding,
            &existing_plus_rest,
            memory_block,
            free_fields - 1,
            load_mode,
            instructions,
        );

        free_fields -= 1;
    }
}

fn store_rest(
    mut to_store: TypingContext,
    remaining_context: &TypingContext,
    instructions: &mut Vec<Code>,
) {
    if !to_store.bindings.is_empty() {
        let mut remaining_plus_to_store = remaining_context.clone();
        remaining_plus_to_store
            .bindings
            .append(&mut to_store.bindings.clone());

        instructions.push(store_field(
            Fst,
            &remaining_plus_to_store,
            HEAP,
            FIELDS_PER_BLOCK - 1,
        ));

        let rest_length = if to_store.bindings.len() < FIELDS_PER_BLOCK {
            0
        } else {
            to_store.bindings.len() - (FIELDS_PER_BLOCK - 1)
        };
        let to_store_next = to_store.bindings.split_off(rest_length);

        let mut remaining_plus_rest = remaining_context.clone();
        remaining_plus_rest
            .bindings
            .append(&mut to_store.bindings.clone());

        store_values(
            to_store_next.into(),
            &remaining_plus_rest,
            HEAP,
            FIELDS_PER_BLOCK - 1,
            instructions,
        );

        acquire_block(
            Backend.fresh_temporary(Fst, &remaining_plus_rest),
            Backend.fresh_temporary(Snd, &remaining_plus_rest),
            instructions,
        );

        store_rest(to_store, remaining_context, instructions);
    }
}

fn load_fields_rest(
    mut to_load: TypingContext,
    existing_context: &TypingContext,
    load_mode: LoadMode,
    instructions: &mut Vec<Code>,
) {
    if !to_load.bindings.is_empty() {
        let mut existing_plus_to_load = existing_context.clone();
        existing_plus_to_load
            .bindings
            .append(&mut to_load.bindings.clone());

        let rest_length = if to_load.bindings.len() < FIELDS_PER_BLOCK {
            0
        } else {
            to_load.bindings.len() - (FIELDS_PER_BLOCK - 1)
        };
        let to_load_next = to_load.bindings.split_off(rest_length);

        let mut existing_plus_rest = existing_context.clone();
        existing_plus_rest
            .bindings
            .append(&mut to_load.bindings.clone());

        load_fields_rest(to_load, existing_context, load_mode, instructions);

        let memory_block = Backend.fresh_temporary(Fst, &existing_plus_rest);

        match load_mode {
            LoadMode::Release => release_block(memory_block, instructions),
            LoadMode::Share => {}
        }

        instructions.push(load_field(
            Fst,
            &existing_plus_to_load,
            memory_block,
            FIELDS_PER_BLOCK - 1,
        ));

        load_binders(
            to_load_next.into(),
            &existing_plus_rest,
            memory_block,
            FIELDS_PER_BLOCK - 1,
            load_mode,
            instructions,
        );
    }
}

fn load_fields(
    mut to_load: TypingContext,
    existing_context: &TypingContext,
    load_mode: LoadMode,
    instructions: &mut Vec<Code>,
) {
    if !to_load.bindings.is_empty() {
        let rest_length = if to_load.bindings.len() <= FIELDS_PER_BLOCK {
            0
        } else {
            to_load.bindings.len() - FIELDS_PER_BLOCK
        };
        let to_load_last = to_load.bindings.split_off(rest_length);

        let mut existing_plus_rest = existing_context.clone();
        existing_plus_rest
            .bindings
            .append(&mut to_load.bindings.clone());

        load_fields_rest(to_load, existing_context, load_mode, instructions);

        let memory_block = Backend.fresh_temporary(Fst, &existing_plus_rest);

        match load_mode {
            LoadMode::Release => release_block(memory_block, instructions),
            LoadMode::Share => {}
        }

        load_binders(
            to_load_last.into(),
            &existing_plus_rest,
            memory_block,
            FIELDS_PER_BLOCK,
            load_mode,
            instructions,
        );
    }
}

impl Memory<Code, Register> for Backend {
    #[allow(clippy::vec_init_then_push)]
    fn erase_block(&self, to_erase: Register, instructions: &mut Vec<Code>) {
        let mut to_skip = Vec::with_capacity(10);
        to_skip.push(Code::LDR(TEMP, to_erase, REFERENCE_COUNT_OFFSET));

        let mut then_branch = Vec::with_capacity(2);
        then_branch.push(Code::STR(FREE, to_erase, NEXT_ELEMENT_OFFSET));
        then_branch.push(Code::MOVR(FREE, to_erase));

        let mut else_branch = Vec::with_capacity(2);
        else_branch.push(Code::SUBI(TEMP, TEMP, 1));
        else_branch.push(Code::STR(TEMP, to_erase, REFERENCE_COUNT_OFFSET));

        if_zero_then_else(TEMP, then_branch, else_branch, &mut to_skip);

        skip_if_zero(to_erase, to_skip, instructions);
    }

    #[allow(clippy::vec_init_then_push)]
    #[allow(clippy::cast_possible_wrap)]
    fn share_block_n(&self, to_share: Register, n: usize, instructions: &mut Vec<Code>) {
        let mut to_skip = Vec::with_capacity(3);
        to_skip.push(Code::LDR(TEMP, to_share, REFERENCE_COUNT_OFFSET));
        to_skip.push(Code::ADDI(TEMP, TEMP, n as Immediate));
        to_skip.push(Code::STR(TEMP, to_share, REFERENCE_COUNT_OFFSET));
        skip_if_zero(to_share, to_skip, instructions);
    }

    fn load(
        &self,
        to_load: TypingContext,
        existing_context: &TypingContext,
        instructions: &mut Vec<Code>,
    ) {
        if !to_load.bindings.is_empty() {
            let memory_block = Backend.fresh_temporary(Fst, existing_context);

            instructions.push(Code::LDR(TEMP, memory_block, REFERENCE_COUNT_OFFSET));

            let mut then_branch = Vec::new();
            load_fields(
                to_load.clone(),
                existing_context,
                LoadMode::Release,
                &mut then_branch,
            );

            let mut else_branch = Vec::new();
            else_branch.push(Code::SUBI(TEMP, TEMP, 1));
            else_branch.push(Code::STR(TEMP, memory_block, REFERENCE_COUNT_OFFSET));
            load_fields(to_load, existing_context, LoadMode::Share, &mut else_branch);

            if_zero_then_else(TEMP, then_branch, else_branch, instructions);
        }
    }

    fn store(
        &self,
        mut to_store: TypingContext,
        remaining_context: &TypingContext,
        instructions: &mut Vec<Code>,
    ) {
<<<<<<< HEAD
        if to_store.is_empty() {
            instructions.push(Code::MOVZ(
=======
        if to_store.bindings.is_empty() {
            instructions.push(Code::MOVI(
>>>>>>> 062bcb93
                Backend.fresh_temporary(Fst, remaining_context),
                0,
                0,
            ));
        } else {
            let rest_length = if to_store.bindings.len() <= FIELDS_PER_BLOCK {
                0
            } else {
                to_store.bindings.len() - FIELDS_PER_BLOCK
            };
            let to_store_first = to_store.bindings.split_off(rest_length);

            let mut remaining_plus_rest = remaining_context.clone();
            remaining_plus_rest
                .bindings
                .append(&mut to_store.bindings.clone());

            store_values(
                to_store_first.into(),
                &remaining_plus_rest,
                HEAP,
                FIELDS_PER_BLOCK,
                instructions,
            );

            acquire_block(
                Backend.fresh_temporary(Fst, &remaining_plus_rest),
                Backend.fresh_temporary(Snd, &remaining_plus_rest),
                instructions,
            );

            store_rest(to_store, remaining_context, instructions);
        }
    }
}<|MERGE_RESOLUTION|>--- conflicted
+++ resolved
@@ -415,13 +415,8 @@
         remaining_context: &TypingContext,
         instructions: &mut Vec<Code>,
     ) {
-<<<<<<< HEAD
-        if to_store.is_empty() {
+        if to_store.bindings.is_empty() {
             instructions.push(Code::MOVZ(
-=======
-        if to_store.bindings.is_empty() {
-            instructions.push(Code::MOVI(
->>>>>>> 062bcb93
                 Backend.fresh_temporary(Fst, remaining_context),
                 0,
                 0,
